--- conflicted
+++ resolved
@@ -46,11 +46,7 @@
 gamma = np.array((.5, .5))
 lamb = .1
 A = 1.0 # Total factor productivity
-<<<<<<< HEAD
-S = 4 # periods in life of hh
-=======
 S = 80 # periods in life of hh
->>>>>>> 5212dcdc
 I = 2 # number of consumption goods
 M = 2 # number of production industries
 nvec = np.array((1.,1.,1.,.2, ))
@@ -334,10 +330,6 @@
     prices_ss = firm_price(r_ss,w_ss)
     minimum_ss = min_consump(prices_ss)
     com_price_ss = comp_price(prices_ss)
-<<<<<<< HEAD
-    #guessvec = np.array([.35,.15])
-=======
->>>>>>> 5212dcdc
     b_ss, c_ss, c_cstr, cm_opt_ss, cm_opt_cstr, euler_error_ss = \
             get_cb(r_ss, w_ss, b_guess, prices_ss, com_price_ss, nvec)
     C_demand_ss = cm_opt_ss.sum(axis = 1)
@@ -357,16 +349,11 @@
             C_demand_ss, Y_m_ss, K_demand_ss, L_demand_ss, SS_market_errors)
     
 
-<<<<<<< HEAD
-rw_init = np.array(([4,.8]))
-bvec_guess = np.array((.1,.2, .2))
-=======
 #nvec = np.array((1.,1.,.2))
 nvec = np.ones(S)
 rw_init = np.array(([0.05,.5]))
 #bvec_guess = np.array((.1,.2))
 bvec_guess = np.ones(S)*0.01
->>>>>>> 5212dcdc
 r_ss, w_ss, prices_ss, com_p_ss, b_ss, c_ss, cm_ss, eul_ss, C_demand_ss,\
         Y_m_ss, K_demand_ss, L_demand_ss, SS_market_errors = \
         ss_solve_fsolve(rw_init, bvec_guess, nvec)
